import csv
import shutil
import json
import os
import random
import matplotlib.colors as mcolors
import multiprocessing as mp
import pandas as pd
import random
import sys

from . import Acquisition
from . import FeatureTable
from . import EmpCpds


class Experiment:
    def __init__(self, 
                 experiment_name, 
                 experiment_directory,
                 acquisitions=None, 
                 skip_subdirectory_initialization=False, 
                 full_feature_table_path=None, 
                 preferred_feature_table_path=None,
                 qcqa_results=None,
                 drop_results=None,
                 ionization_mode=None,
                 organized_samples=None,
                 log=None,
                 feature_tables=None,
                 empCpds=None,
                 log_transformed_feature_tables=None,
                 cosmetics=None,
                 used_cosmetics=None,
                 extracted=None,
                 sub_dirs=None,
                 command_history=None):
        """
        The Experiment object represents the set of acquisitions in an experiment and associated metadata.

        Args:
            experiment_name (str): a moniker for naming the experiment
            experiment_directory (str): path to the directory to store the experiment data and processing intermediates

            The following are used ONLY when loading an existing experiment

            acquisitions (list[Acquistions], optional): this is a list of Acquisition objects for the experiment. Defaults to None.
            skip_subdirectory_initialization (bool, optional): if True, do not create subdirectories for experiment. Defaults to False.
            full_feature_table_path (str, optional): path to full feature table #DEPRECATED - REMOVE. Defaults to None.
            preferred_feature_table_path (str, optional): path to preferred feature table #DEPRECATED - REMOVE. Defaults to None.
            qcqa_results (dict, optional): stores QCQA results per feature table. Defaults to None.
            drop_results (dict, optional): stores information needed to drop acquisitions during processing. Defaults to None.
            ionization_mode (str, optional): pos or neg, specifies the ionization mode of the MS for the experiment. Defaults to None.
            organized_samples (dict, optional): dictionary of acquisitions organized into types of samples #DEPRECATED - REMOVE. Defaults to None.
            log (logging_object, optional): logging instance, #DEPRECATED - REMOVE. Defaults to None.
            feature_tables (dict, optional): mapping of feature table monikers to feature tables on disk. Defaults to None.
            empCpds (dict, optional): mapping of empCpd monikers to empCpds on disk. Defaults to None.
        """        
        self.subdirectories =  {
            "asari_results": "asari_results/",
            "converted": "converted_acquisitions/",
            "raw": "raw_acquisitions/",
            "acquisition_data": "acquisitions/",
            "annotations": "annotations/",
            "filtered_feature_tables": "filtered_feature_tables/",
            "qaqc_figs": "QAQC_figs/"
        }

        # provided parameters
        self.experiment_name = experiment_name
        self.experiment_directory = os.path.abspath(experiment_directory)
        self.acquisitions = [] if acquisitions is None else acquisitions
        self.QCQA_results = {} if qcqa_results is None else qcqa_results
        self.organized_samples = {} if organized_samples is None else organized_samples
        self.drop_results = drop_results
        self.full_feature_table_path = full_feature_table_path
        self.preferred_feature_table_path = preferred_feature_table_path
        self.log = '' if log is None else log
        self.feature_tables = {} if feature_tables is None else feature_tables
        self.empCpds = {} if empCpds is None else empCpds
        self.log_transformed_feature_tables = [] if log_transformed_feature_tables is None else log_transformed_feature_tables
        self.cosmetics = {} if cosmetics is None else cosmetics
        self.used_cosmetics = [] if used_cosmetics is None else used_cosmetics
        self.extracted = [] if extracted is None else extracted
        self.__ionization_mode = ionization_mode
        if sub_dirs is not None:
            self.subdirectories = sub_dirs
        # generate subdirectories
        if not skip_subdirectory_initialization:
            if sub_dirs:
                self.subdirectories = sub_dirs
            self.initialize_subdirectories()

        # always computed
        self.asari_subdirectory = os.path.join(os.path.abspath(self.experiment_directory), self.subdirectories["asari_results"])
        self.converted_subdirectory = os.path.join(os.path.abspath(self.experiment_directory), self.subdirectories["converted"])
        self.raw_subdirectory = os.path.join(os.path.abspath(self.experiment_directory), self.subdirectories["raw"])
        self.annotation_subdirectory = os.path.join(os.path.abspath(self.experiment_directory), self.subdirectories["annotations"])
        self.filtered_feature_tables_subdirectory = os.path.join(os.path.abspath(self.experiment_directory), self.subdirectories["filtered_feature_tables"])
<<<<<<< HEAD
        self.MS2_subdirectory = os.path.join(os.path.abspath(self.experiment_directory), self.subdirectories["MS2"])

        self.MS2_methods = set()
        self.MS1_only_methods = set()
=======
        self.command_history = command_history
>>>>>>> 1dcacdce

    @property
    def ionization_mode(self):
        if self.__ionization_mode is None:
            self.__ionization_mode = self.determine_ionization_mode()
        return self.__ionization_mode

    def initialize_subdirectories(self):
        """
        This function creates the subdirectories for the expriment. 

        The set of subdirectories to create is determiend by the class variable "subdirectories"
        """        
        to_create = [os.path.abspath(self.experiment_directory)]
        to_create += [os.path.join(to_create[0], subdir) for subdir in self.subdirectories.values()]
        for subdirectory_full_path in to_create:
            if not os.path.isdir(subdirectory_full_path):
                os.makedirs(subdirectory_full_path)

    def extract_all_acquisitions(self):
        workers = mp.Pool(mp.cpu_count())
        for data_path, acquisition in zip(workers.map(Acquisition.Acquisition.extract_acquisition, self.acquisitions), [x for x in self.acquisitions if x.name not in self.extracted]):
            if data_path is None:
                pass
            else:
                acquisition.data_path = data_path
                self.extracted.append(acquisition.name)
        self.save()

    @property
    def acquisition_datapath(self):
        return os.path.join(self.experiment_directory, self.subdirectories["acquisition_data"])

    @staticmethod
    def load(experiment_json_filepath):
        """
        Reconstitute the experiment object from a saved JSON file representing the object

        Args:
            experiment_json_filepath (str): path to the JSON file

        Returns:
            Experiment: an experiment object
        """        
        with open(experiment_json_filepath) as experiment_json_filehandle:
            JSON_repr = json.load(experiment_json_filehandle)
            acquisitions = []
            for acquisition_JSON in JSON_repr["acquisitions"]:
                acquisition = Acquisition.Acquisition(acquisition_JSON["name"], 
                                         acquisition_JSON["source_filepath"], 
                                         acquisition_JSON["metadata"])
                acquisition.mzml_filepath = acquisition_JSON["mzml_filepath"]
                acquisition.raw_filepath = acquisition_JSON["raw_filepath"]
                acquisition.spectra = acquisition_JSON["spectra"]
                acquisition.__min_mz = acquisition_JSON["__min_mz"]
                acquisition.__max_mz = acquisition_JSON["__max_mz"]
                acquisition.__min_rt = acquisition_JSON["__min_rt"]
                acquisition.__max_rt = acquisition_JSON["__max_rt"]
                acquisition.__TIC = acquisition_JSON["__TIC"] if "__TIC" in acquisition_JSON else None
                acquisition.data_path = acquisition_JSON["data_path"] if "data_path" in acquisition_JSON else None
                acquisition.__has_ms2 = acquisition_JSON["__has_ms2"] if "__has_ms2" in acquisition_JSON else None
                acquisitions.append(acquisition)
            #JSON_repr = defaultdict(JSON_repr, None)
            experiment = Experiment(JSON_repr["experiment_name"], 
                                    JSON_repr["experiment_directory"], 
                                    acquisitions=acquisitions, 
                                    skip_subdirectory_initialization=True,
                                    full_feature_table_path=JSON_repr["full_feature_table_path"],
                                    preferred_feature_table_path=JSON_repr["preferred_feature_table_path"],
                                    qcqa_results=JSON_repr["qcqa_results"],
                                    drop_results=JSON_repr["drop_results"],
                                    ionization_mode=JSON_repr["__ionization_mode"],
                                    organized_samples=JSON_repr["organized_samples"],
                                    feature_tables=JSON_repr["feature_tables"] if "feature_tables" in JSON_repr else None,
                                    empCpds=JSON_repr["empCpds"] if "empCpds" in JSON_repr else None,
                                    log_transformed_feature_tables=JSON_repr["log_transformed_feature_tables"] if "log_transformed_feature_tables" in JSON_repr else None,
                                    cosmetics=JSON_repr["cosmetics"] if "cosmetics" in JSON_repr else None,
                                    used_cosmetics=JSON_repr["used_cosmetics"] if "used_cosmetics" in JSON_repr else None,
                                    extracted=None,
                                    sub_dirs=JSON_repr['subdirectories'],
                                    command_history=JSON_repr['command_history'] if 'command_history' in JSON_repr else [] #JSON_repr["extracted"] if "extracted" in JSON_repr else None
                                    )
            for acquisition in experiment.acquisitions:
                acquisition.experiment = experiment
        return experiment
            
    def delete(self, moniker, delete_feature_table=False, delete_empCpds=False):
        """
        Given a moniker for a feature table or empCpds, delete the entry on disk and in the object

        Args:
            moniker (str): the moniker to be deleted
            delete_feature_table (bool, optional): if True, delete the corresponding feature table. Defaults to False.
            delete_empCpds (bool, optional): if True, delete the corresponding empCpd. Defaults to False.
        """        
        if delete_feature_table:
            os.remove(self.feature_tables[moniker])
            del self.feature_tables[moniker]
        elif delete_empCpds:
            os.remove(self.empCpds[moniker])
            del self.empCpds[moniker]

    def retrieve(self, moniker, feature_table=False, empCpds=False, as_object=False):
        if feature_table:
            feature_table_path = self.feature_tables[moniker]
            if as_object:
                return FeatureTable.FeatureTable(feature_table_path, self, moniker)
            else:
                return feature_table_path
        elif empCpds:
            empCpd_path = self.empCpds[moniker]
            empCpd_path = empCpd_path.replace("empirical", "emprical")
            if as_object:
                return EmpCpds.empCpds.load(moniker, self)
            else:
                return empCpd_path

    def save(self):
        """
        Serialize the experiment and acquisitions and store it on disk
        """        
        save_path = os.path.join(self.experiment_directory, "experiment.json.tmp")
        self.command_history.append(" ".join(sys.argv))
        with open(os.path.join(self.experiment_directory, "experiment.json.tmp"), "w") as save_filehandle:
            JSON_repr = {
                "experiment_directory": self.experiment_directory,
                "experiment_name": self.experiment_name,
                "acquisitions": [],
                "full_feature_table_path": self.full_feature_table_path,
                "preferred_feature_table_path": self.preferred_feature_table_path,
                "qcqa_results": self.QCQA_results,
                "drop_results": self.drop_results,
                "__ionization_mode": self.__ionization_mode,
                "organized_samples": self.organized_samples,
                "feature_tables": self.feature_tables,
                "empCpds": self.empCpds,
                "log_tranformed_feature_tables": self.log_transformed_feature_tables,
                "cosmetics": self.cosmetics,
                "used_cosmetics": self.used_cosmetics,
                "extracted": self.extracted,
                "subdirectories": self.subdirectories,
                'command_history': self.command_history
            }
            try:
                JSON_repr['acquisitions'] = [acquisition.JSON_repr for acquisition in self.acquisitions]
                test = json.dumps(JSON_repr)
                json.dump(JSON_repr, save_filehandle, indent=4)
                shutil.move(save_path, save_path.replace(".tmp",''))
            except:
                pass

    def add_acquisition(self, acquisition, mode="link"):
        """
        This method adds an acquisition to the list of acquisitions in the experiment, ensures there are no duplicates
        and then links or copies the acquisition, currently only as a .raw file, to the experiment directory

        Args:
            acquisition (Acquisition object): the object representing an acquistiion
            override (bool, optional): if True, duplicate names or source paths are allowed. Defaults to False.
            mode (str, optional): if 'link', use symlink, if 'copy' copy the .raw file. Defaults to "link".
        """        
        addition_modes = {
            "copy": shutil.copy,
            "link": os.link,
        }
        if os.path.exists(acquisition.source_filepath):
            if acquisition.source_filepath.endswith(".mzML"):
                acquisition.mzml_filepath = acquisition.source_filepath
                method = acquisition.metadata_tags.get("Instrument Method", None)
                has_MS2 = False
                if method:
                    if method in self.MS1_only_methods:
                        pass
                    elif method in self.MS2_methods:
                        has_MS2 = True
                    else:
                        has_MS2 = acquisition.has_MS2

                if has_MS2:
                    target_path = os.path.join(self.MS2_subdirectory, os.path.basename(acquisition.source_filepath))
                    acquisition.mzml_filepath = target_path
                    acquisition.raw_filepath = None
                    if "Instrument Method" in acquisition.metadata_tags:
                        self.MS2_methods.add(acquisition.metadata_tags["Instrument Method"])
                else:
                    target_path = os.path.join(self.converted_subdirectory, os.path.basename(acquisition.source_filepath))
                    acquisition.mzml_filepath = target_path
                    acquisition.raw_filepath = None
                    if "Instrument Method" in acquisition.metadata_tags:
                        self.MS1_only_methods.add(acquisition.metadata_tags["Instrument Method"])
            elif acquisition.source_filepath.endswith(".raw"):
                target_path = os.path.join(self.raw_subdirectory, os.path.basename(acquisition.source_filepath))
                acquisition.mzml_filepath = None
                acquisition.raw_filepath = target_path
            if not os.path.exists(target_path):
                addition_modes[mode](acquisition.source_filepath, target_path)
                self.acquisitions.append(acquisition)
            else:
                print("Target already exists: ", acquisition.name, acquisition.source_filepath)
        else:
            print("File Not Found: ", acquisition.name, acquisition.source_filepath)

    def convert_raw_to_mzML(self, conversion_command):
        """
        Convert all raw files to mzML

        Args:
            mono_path (str): path to mono executable
            exe_path (str): path to converter executable
        """ 
        raw_acquisitions = [acquisition for acquisition in self.acquisitions if acquisition.mzml_filepath is None]
        jobs = []
        output_paths = []
        for acquisition in raw_acquisitions:
            input_filepath = acquisition.raw_filepath
            output_filepath = os.path.join(self.converted_subdirectory, os.path.basename(acquisition.raw_filepath)).replace(".raw", ".mzML")
            output_paths.append(output_filepath)
            new_job = []
            if type(conversion_command) is list:
                for element in conversion_command:
                    if element == "$RAW_PATH":
                        new_job.append(input_filepath)
                    elif element == "$OUT_PATH":
                        new_job.append(output_filepath)
                    else:
                        new_job.append(element)
                jobs.append(new_job)
            elif type(conversion_command is str):
                conversion_command = conversion_command.replace("$RAW_PATH", input_filepath)
                conversion_command = conversion_command.replace("$OUT_PATH", output_filepath) 
        workers = mp.Pool(mp.cpu_count())
        for _, raw_acquisition, output_path in zip(workers.map(os.system, [' '.join(x) for x in jobs]), raw_acquisitions, output_paths):
            raw_acquisition.mzml_filepath = output_path
            

    def filter_samples(self, filter, return_field=None):
        """
        Find the set of acquisitions that pass the provided filter and return either the acquisition object or the 
        specified field of each passing sample

        Args:
            filter (dict): a filter dict compatable with acquisition.filter
            return_field (str, optional): if defined, return that field from the acquisition, else the object. Defaults to "name".

        Returns:
            list: list of passing acquisitions or fields from passing acquisitions
        """        
        if return_field:
            return [getattr(acquisition, return_field) for acquisition in self.acquisitions if acquisition.filter(filter)]
        else:
            return [acquisition for acquisition in self.acquisitions if acquisition.filter(filter)]

    def construct_experiment_from_CSV(experiment_directory, CSV_filepath, ionization_mode, filter=None, name_field='Name', path_field='Filepath', exp_config=None):
        """
        For a given sequence file, create the experiment object, including the addition of acquisitions

        Args:
            experiment_directory (str): path to the directory with experiment data and intermediates
            CSV_filepath (str): filepath to the sequence CSV
            ionization_mode (str): 'pos' or 'neg' specifies the ionization mode for the experiment
            filter (str, optional): json string representing a dictionary to filter acquistions on. Defaults to None.
            name_field (str, optional): the field to become the acquisition name. Defaults to 'Name'.
            path_field (str, optional): the field that specifies the acquisition filepath. Defaults to 'Filepath'.

        Returns:
            experiment: the experiment object
        """        
        if not (os.path.exists(experiment_directory) or os.path.exists(os.path.join(experiment_directory, "experiment.json"))):
            filter = {} if filter is None else filter
            experiment = Experiment('', experiment_directory, sub_dirs=exp_config["experiment_subdirectories"])
            with open(CSV_filepath, encoding='utf-8-sig') as CSV_fh:
                for acquisition_info in csv.DictReader(CSV_fh):
                    acquisition_info = {k.strip(): v.strip() for k,v in acquisition_info.items()}
                    if name_field not in acquisition_info or path_field not in acquisition_info:
                        raise Exception()
                    if '___' in acquisition_info[name_field]:
                        acquisition_info[name_field] = acquisition_info[name_field].split('___')[-1]
                    acquisition = Acquisition.Acquisition(acquisition_info[name_field], acquisition_info[path_field], acquisition_info)
                    acquisition.experiment = experiment
                    if acquisition.filter(filter):
                        experiment.add_acquisition(acquisition)
            if experiment.acquisitions:
                if exp_config:
                    Experiment.subdirectories = exp_config["experiment_subdirectories"]
                experiment.__ionization_mode = ionization_mode
                experiment.save()
                return experiment
            else:
                import shutil
                shutil.rmtree(experiment.experiment_directory)
                print("Unable to create empty experiment")
                exit()
        else:
            print("Experiment already exists!")
            exit()
    
    def determine_ionization_mode(self, num_files_to_check=5):
        tested = []
        ion_modes = set()
        while len(tested) < num_files_to_check:
            acquisition = random.sample([x for x in self.acquisitions if x not in tested], 1)[0]
            ionization_mode = acquisition.ionization_mode
            tested.append(acquisition)
            ion_modes.add(ionization_mode)
        if len(ion_modes) == 1:
            self.__ionization_mode = list(ion_modes)[0]
        else:
            raise Exception()
        return self.__ionization_mode

    def summarize(self):
        """
        Print the list of empCpds and feature tables in the experiment to the console
        """        
        print("empCpds:")
        for moniker, path in self.empCpds.items():
            print("\t", moniker, " - ", path)
        print("feature tables:")
        for moniker, path in self.feature_tables.items():
            print("\t", moniker, " - ", path)

    def generate_cosmetic_map(self, field=None, cos_type='color', seed=None):
        if seed:
            random.seed(seed)
        if cos_type in self.cosmetics and field in self.cosmetics[cos_type]:
            return self.cosmetics[cos_type][field]
        else:
            if cos_type == 'color':
                banned_colors = self.parameters["banned_colors"]
                allowed_colors = [x for x in mcolors.CSS4_COLORS if x not in banned_colors]
                allowed_cosmetics = [x for x in allowed_colors if x not in self.used_cosmetics]
            elif cos_type == 'marker':
                allowed_markers = self.parameters["allowed_markers"]
                allowed_cosmetics = [x for x in allowed_markers if x not in self.used_cosmetics]
            elif cos_type == 'text':
                pass
            needs_cosmetic = list(set([acquisition.metadata_tags[field] for acquisition in self.acquisitions]))
            cosmetic_map = {t: c for t, c in zip(needs_cosmetic, random.sample(allowed_cosmetics, len(needs_cosmetic)))}   
            self.used_cosmetics.extend(list(cosmetic_map.values()))
            if cos_type not in self.cosmetics:
                self.cosmetics[cos_type] = {}
            self.cosmetics[cos_type][field] = cosmetic_map
            self.save()
            return cosmetic_map

    def batches(self, batch_field):
        batches = {}
        for acquisition in self.acquisitions:
            batch_field_value = acquisition.metadata_tags[batch_field]
            if batch_field_value not in batches:
                batches[batch_field_value] = []
            batches[batch_field_value].append(acquisition.name)
        return batches
    
    def enumerate(self, metadata_field):
        return list(set([x.metadata_tags[metadata_field] for x in self.acquisitions]))
    
    def list_metadata_fields(self):
        for k in self.acquisitions[0].metadata_tags.keys():
            print(k)
            observed = set()
            for acquisition in self.acquisitions:
                v = acquisition.metadata_tags[k]
                if v not in observed:
                    print("\t", v)
                    observed.add(v)
    
    def asari(self, asari_cmd):
        import subprocess
        mapping = {
            '$IONIZATION_MODE': self.ionization_mode,
            '$CONVERTED_SUBDIR': self.converted_subdirectory,
            '$ASARI_SUBDIR': self.asari_subdirectory
        }
        job = []
        if type(asari_cmd) is list:
            for field in asari_cmd:
                job.append(mapping.get(field, field))
        if type(asari_cmd) is str:
            for key, value in mapping.items():
                asari_cmd.replace(key, value)
            job = asari_cmd.split(" ")
        completed_process = subprocess.run(job)

        if completed_process.returncode == 0:
            for x in os.listdir(self.experiment_directory):
                if x.startswith("asari_results"):
                    self.feature_tables['full'] = os.path.join(self.experiment_directory, x, "export/full_feature_table.tsv")
                    self.feature_tables['preferred'] = os.path.join(self.experiment_directory, x, "preferred_Feature_table.tsv")
                    self.empCpds['asari'] = os.path.join(self.experiment_directory, x, "Annotated_empiricalCompounds.json")
            <|MERGE_RESOLUTION|>--- conflicted
+++ resolved
@@ -97,14 +97,10 @@
         self.raw_subdirectory = os.path.join(os.path.abspath(self.experiment_directory), self.subdirectories["raw"])
         self.annotation_subdirectory = os.path.join(os.path.abspath(self.experiment_directory), self.subdirectories["annotations"])
         self.filtered_feature_tables_subdirectory = os.path.join(os.path.abspath(self.experiment_directory), self.subdirectories["filtered_feature_tables"])
-<<<<<<< HEAD
+        self.command_history = command_history
         self.MS2_subdirectory = os.path.join(os.path.abspath(self.experiment_directory), self.subdirectories["MS2"])
-
         self.MS2_methods = set()
         self.MS1_only_methods = set()
-=======
-        self.command_history = command_history
->>>>>>> 1dcacdce
 
     @property
     def ionization_mode(self):
